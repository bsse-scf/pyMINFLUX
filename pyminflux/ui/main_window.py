--- conflicted
+++ resolved
@@ -159,15 +159,12 @@
         self.plotter_toolbar.plot_requested_parameters.connect(
             self.plot_selected_parameters
         )
-<<<<<<< HEAD
         self.plotter_toolbar.ui.pbOpenAnalyzer.clicked.connect(self.open_analyzer)
-=======
         self.plotter_toolbar.ui.pbUnmixColors.clicked.connect(self.open_color_unmixer)
         self.plotter_toolbar.ui.pbOpenAnalyzer.clicked.connect(self.open_analyzer)
         self.plotter_toolbar.fluorophore_id_changed.connect(
             self.update_fluorophore_id_in_processor_and_broadcast
         )
->>>>>>> a01ab13d
 
         # Other connections
         self.plotter.locations_selected.connect(
